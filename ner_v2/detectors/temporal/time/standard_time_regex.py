--- conflicted
+++ resolved
@@ -1,13 +1,5 @@
 # coding=utf-8
-<<<<<<< HEAD
-=======
-from chatbot_ner.config import ner_logger
-from ner_v2.detectors.temporal.constant import DATETIME_CONSTANT_FILE, ADD_DIFF_DATETIME_TYPE, \
-    NUMERALS_CONSTANT_FILE, TIME_CONSTANT_FILE, REF_DATETIME_TYPE, HOUR_TIME_TYPE, MINUTE_TIME_TYPE, \
-    DAYTIME_MERIDIAN, AM_MERIDIEM, PM_MERIDIEM, TWELVE_HOUR
-import pytz
-import re
->>>>>>> f4a00f97
+
 import datetime
 import os
 import re
