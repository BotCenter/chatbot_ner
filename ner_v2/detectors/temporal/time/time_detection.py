# coding=utf-8
import importlib
import os

from ner_v2.detectors.base_detector import BaseDetector
from language_utilities.constant import ENGLISH_LANG
from ner_v2.detectors.utils import get_lang_data_path


class TimeDetector(BaseDetector):
    """Detects time in various formats from given text and tags them.

    Detects all time entities in given text and replaces them by entity_name.
    Additionally there are methods to get detected time values in dictionary containing values for hour (hh),
    minutes (mm), notation/meridiem (nn = one of {'hrs', 'am', 'pm', 'df'}, df stands for difference)

    Attributes:
        text: string to extract entities from
        entity_name: string by which the detected time entities would be replaced with on calling detect_entity()
        tagged_text: string with time entities replaced with tag defined by entity_name
        processed_text: string with detected time entities removed
        time: list of time entities detected
        original_time_text: list to store substrings of the text detected as time entities
        tag: entity_name prepended and appended with '__'
        timezone: Optional, timezone identifier string that is used to create a pytz timezone object
    """

    @staticmethod
    def get_supported_languages():
        """
        Return list of supported languages
        Returns:
            (list): supported languages
        """
        supported_languages = []
        cwd = os.path.dirname(os.path.abspath(__file__))
        cwd_dirs = [x for x in os.listdir(cwd) if os.path.isdir(os.path.join(cwd, x))]
        for _dir in cwd_dirs:
            if len(_dir.rstrip(os.sep)) == 2:
                supported_languages.append(_dir)
        return supported_languages

    def __init__(self, entity_name='time', timezone='UTC', language=ENGLISH_LANG):
        """Initializes a TimeDetector object with given entity_name and timezone

        Args:
            entity_name(str): A string by which the detected time stamp substrings would be replaced with on calling
                               detect_entity()
            timezone(str): timezone identifier string that is used to create a pytz timezone object
                            default is UTC
            language(str): ISO 639 code for language of entities to be detected by the instance of this class
        """
        # assigning values to superclass attributes
        self._supported_languages = self.get_supported_languages()
        super(TimeDetector, self).__init__(language=language)
        self.entity_name = entity_name
        self.text = ''
        self.tagged_text = ''
        self.processed_text = ''
        self.time = []
        self.original_time_text = []
        self.tag = '__' + entity_name + '__'
        self.timezone = timezone or 'UTC'
        self.language = language

        try:
            time_detector_module = importlib.import_module(
                'ner_v2.detectors.temporal.time.{0}.time_detection'.format(self.language))
            self.language_time_detector = time_detector_module.TimeDetector(entity_name=self.entity_name,
                                                                            timezone=self.timezone)

        except ImportError:
            standard_time_regex = importlib.import_module(
                'ner_v2.detectors.temporal.time.standard_time_regex'
            )
            self.language_time_detector = standard_time_regex.TimeDetector(
                entity_name=self.entity_name,
                data_directory_path=get_lang_data_path(detector_path=os.path.abspath(__file__),
                                                       lang_code=self.language),
                timezone=self.timezone,
            )

    @property
    def supported_languages(self):
        return self._supported_languages

    def detect_entity(self, text, range_enabled=False, form_check=False, **kwargs):
        """
        Detects all time strings in text and returns list of detected time entities and their corresponding original
        substrings in text

        Args:
            text (Union[str, unicode]): text to detect times from
            range_enabled (bool, optional): whether to detect time ranges. Defaults to False
            form_check (bool, optional): boolean set to False, used when passed text is a form type message

        Returns:
            Tuple[List[Dict[str, str]], List[Union[str, unicode]]]: tuple containing two lists,
                first containing dictionaries, each containing containing hour, minutes
                and meridiem/notation - either 'am', 'pm', 'hrs', 'df'
                ('df' denotes relative difference to current time)
                for each detected time, and second list containing corresponding original substrings in text

        """
        self.text = ' ' + text.lower() + ' '
        self.processed_text = self.text
        self.tagged_text = self.text
        self.time, self.original_time_text = self.language_time_detector.detect_time(text=self.processed_text,
                                                                                     range_enabled=range_enabled,
                                                                                     form_check=form_check,
                                                                                     **kwargs)
        return self.time, self.original_time_text

    def set_bot_message(self, bot_message):
        """
        Sets the object's bot_message attribute

        Args:
            bot_message (str): previous message that is sent by the bot
        """
<<<<<<< HEAD
        self.language_time_detector.set_bot_message(bot_message)
=======
        self.bot_message = bot_message
>>>>>>> f4a00f97
<|MERGE_RESOLUTION|>--- conflicted
+++ resolved
@@ -2,8 +2,8 @@
 import importlib
 import os
 
+from language_utilities.constant import ENGLISH_LANG
 from ner_v2.detectors.base_detector import BaseDetector
-from language_utilities.constant import ENGLISH_LANG
 from ner_v2.detectors.utils import get_lang_data_path
 
 
@@ -118,8 +118,4 @@
         Args:
             bot_message (str): previous message that is sent by the bot
         """
-<<<<<<< HEAD
-        self.language_time_detector.set_bot_message(bot_message)
-=======
-        self.bot_message = bot_message
->>>>>>> f4a00f97
+        self.language_time_detector.set_bot_message(bot_message)