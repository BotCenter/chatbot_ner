--- conflicted
+++ resolved
@@ -1,12 +1,4 @@
-<<<<<<< HEAD
-# Stdlib imports
 
-# Following index is used for gogo entity detection
-ES_INDEX_TEXT_DETECTION = 'gogo_entity_data'
-ES_DOC_TYPE_TEXT_DETECTION = 'data_dictionary'
-
-=======
->>>>>>> 708134da
 # ************************ constant used for detection_method ************************
 
 # when entity is detected from message
@@ -44,8 +36,5 @@
 PARAMETER_FALLBACK_VALUE = 'fallback_value'
 PARAMETER_EXPERT_MESSAGE = 'expert_message'
 
-<<<<<<< HEAD
-=======
 # ********************** constant used to define dict type in data dictionary *********************
->>>>>>> 708134da
 DICTIONARY_DATA_VARIANTS = 'variants'